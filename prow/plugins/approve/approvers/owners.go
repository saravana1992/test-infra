/*
Copyright 2016 The Kubernetes Authors.

Licensed under the Apache License, Version 2.0 (the "License");
you may not use this file except in compliance with the License.
You may obtain a copy of the License at

    http://www.apache.org/licenses/LICENSE-2.0

Unless required by applicable law or agreed to in writing, software
distributed under the License is distributed on an "AS IS" BASIS,
WITHOUT WARRANTIES OR CONDITIONS OF ANY KIND, either express or implied.
See the License for the specific language governing permissions and
limitations under the License.
*/

package approvers

import (
	"bytes"
	"encoding/json"
	"fmt"
	"math/rand"
	"path/filepath"
	"sort"
	"strings"
	"text/template"

	"github.com/sirupsen/logrus"

	"k8s.io/apimachinery/pkg/util/sets"
)

const (
	ownersFileName           = "OWNERS"
	ApprovalNotificationName = "ApprovalNotifier"
)

type RepoInterface interface {
	Approvers(path string) sets.String
	LeafApprovers(path string) sets.String
	FindApproverOwnersForFile(file string) string
	IsNoParentOwners(path string) bool
}

type Owners struct {
	filenames []string
	repo      RepoInterface
	seed      int64

	log *logrus.Entry
}

func NewOwners(log *logrus.Entry, filenames []string, r RepoInterface, s int64) Owners {
	return Owners{filenames: filenames, repo: r, seed: s, log: log}
}

// GetApprovers returns a map from ownersFiles -> people that are approvers in them
func (o Owners) GetApprovers() map[string]sets.String {
	ownersToApprovers := map[string]sets.String{}

	for fn := range o.GetOwnersSet() {
		ownersToApprovers[fn] = o.repo.Approvers(fn)
	}

	return ownersToApprovers
}

// GetLeafApprovers returns a map from ownersFiles -> people that are approvers in them (only the leaf)
func (o Owners) GetLeafApprovers() map[string]sets.String {
	ownersToApprovers := map[string]sets.String{}

	for fn := range o.GetOwnersSet() {
		ownersToApprovers[fn] = o.repo.LeafApprovers(fn)
	}

	return ownersToApprovers
}

// GetAllPotentialApprovers returns the people from relevant owners files needed to get the PR approved
func (o Owners) GetAllPotentialApprovers() []string {
	approversOnly := []string{}
	for _, approverList := range o.GetLeafApprovers() {
		for approver := range approverList {
			approversOnly = append(approversOnly, approver)
		}
	}
	sort.Strings(approversOnly)
	return approversOnly
}

// GetReverseMap returns a map from people -> OWNERS files for which they are an approver
func (o Owners) GetReverseMap(approvers map[string]sets.String) map[string]sets.String {
	approverOwnersfiles := map[string]sets.String{}
	for ownersFile, approvers := range approvers {
		for approver := range approvers {
			if _, ok := approverOwnersfiles[approver]; ok {
				approverOwnersfiles[approver].Insert(ownersFile)
			} else {
				approverOwnersfiles[approver] = sets.NewString(ownersFile)
			}
		}
	}
	return approverOwnersfiles
}

func findMostCoveringApprover(allApprovers []string, reverseMap map[string]sets.String, unapproved sets.String) string {
	maxCovered := 0
	var bestPerson string
	for _, approver := range allApprovers {
		filesCanApprove := reverseMap[approver]
		if filesCanApprove.Intersection(unapproved).Len() > maxCovered {
			maxCovered = len(filesCanApprove)
			bestPerson = approver
		}
	}
	return bestPerson
}

// temporaryUnapprovedFiles returns the list of files that wouldn't be
// approved by the given set of approvers.
func (o Owners) temporaryUnapprovedFiles(approvers sets.String) sets.String {
	ap := NewApprovers(o)
	for approver := range approvers {
		ap.AddApprover(approver, "", false)
	}
	return ap.UnapprovedFiles()
}

// KeepCoveringApprovers finds who we should keep as suggested approvers given a pre-selection
// knownApprovers must be a subset of potentialApprovers.
func (o Owners) KeepCoveringApprovers(reverseMap map[string]sets.String, knownApprovers sets.String, potentialApprovers []string) sets.String {
	keptApprovers := sets.NewString()

	unapproved := o.temporaryUnapprovedFiles(knownApprovers)

	for _, suggestedApprover := range o.GetSuggestedApprovers(reverseMap, potentialApprovers).List() {
		if reverseMap[suggestedApprover].Intersection(unapproved).Len() != 0 {
			keptApprovers.Insert(suggestedApprover)
		}
	}

	return keptApprovers
}

// GetSuggestedApprovers solves the exact cover problem, finding an approver capable of
// approving every OWNERS file in the PR
func (o Owners) GetSuggestedApprovers(reverseMap map[string]sets.String, potentialApprovers []string) sets.String {
	ap := NewApprovers(o)
	for !ap.RequirementsMet() {
		newApprover := findMostCoveringApprover(potentialApprovers, reverseMap, ap.UnapprovedFiles())
		if newApprover == "" {
			o.log.Warnf("Couldn't find/suggest approvers for each files. Unapproved: %q", ap.UnapprovedFiles().List())
			return ap.GetCurrentApproversSet()
		}
		ap.AddApprover(newApprover, "", false)
	}

	return ap.GetCurrentApproversSet()
}

// GetOwnersSet returns a set containing all the Owners files necessary to get the PR approved
func (o Owners) GetOwnersSet() sets.String {
	owners := sets.NewString()
	for _, fn := range o.filenames {
		owners.Insert(o.repo.FindApproverOwnersForFile(fn))
	}
	o.removeSubdirs(owners)
	return owners
}

// Shuffles the potential approvers so that we don't always suggest the same people
func (o Owners) GetShuffledApprovers() []string {
	approversList := o.GetAllPotentialApprovers()
	order := rand.New(rand.NewSource(o.seed)).Perm(len(approversList))
	people := make([]string, 0, len(approversList))
	for _, i := range order {
		people = append(people, approversList[i])
	}
	return people
}

// removeSubdirs takes a set of directories as an input and removes all subdirectories.
// E.g. [a, a/b/c, d/e, d/e/f] -> [a, d/e]
// Subdirs will not be removed if they are configured to have no parent OWNERS files or if any
// OWNERS file in the relative path between the subdir and the higher level dir is configured to
// have no parent OWNERS files.
func (o Owners) removeSubdirs(dirs sets.String) {
	canonicalize := func(p string) string {
		if p == "." {
			return ""
		}
		return p
	}
	for _, dir := range dirs.List() {
		path := dir
		for {
			if o.repo.IsNoParentOwners(path) || canonicalize(path) == "" {
				break
			}
			path = filepath.Dir(path)
			if dirs.Has(canonicalize(path)) {
				dirs.Delete(dir)
				break
			}
		}
	}
}

// Approval has the information about each approval on a PR
type Approval struct {
	Login     string // Login of the approver (can include uppercase)
	How       string // How did the approver approved
	Reference string // Where did the approver approved
	NoIssue   bool   // Approval also accepts missing associated issue
}

// String creates a link for the approval. Use `Login` if you just want the name.
func (a Approval) String() string {
	return fmt.Sprintf(
		`*<a href="%s" title="%s">%s</a>*`,
		a.Reference,
		a.How,
		a.Login,
	)
}

type Approvers struct {
	owners          Owners
	approvers       map[string]Approval // The keys of this map are normalized to lowercase.
	assignees       sets.String
	AssociatedIssue int
	RequireIssue    bool

	ManuallyApproved func() bool
}

// IntersectSetsCase runs the intersection between to sets.String in a
// case-insensitive way. It returns the name with the case of "one".
func IntersectSetsCase(one, other sets.String) sets.String {
	lower := sets.NewString()
	for item := range other {
		lower.Insert(strings.ToLower(item))
	}

	intersection := sets.NewString()
	for item := range one {
		if lower.Has(strings.ToLower(item)) {
			intersection.Insert(item)
		}
	}
	return intersection
}

// NewApprovers create a new "Approvers" with no approval.
func NewApprovers(owners Owners) Approvers {
	return Approvers{
		owners:    owners,
		approvers: map[string]Approval{},
		assignees: sets.NewString(),

		ManuallyApproved: func() bool {
			return false
		},
	}
}

// shouldNotOverrideApproval decides whether or not we should keep the
// original approval:
// If someone approves a PR multiple times, we only want to keep the
// latest approval, unless a previous approval was "no-issue", and the
// most recent isn't.
func (ap *Approvers) shouldNotOverrideApproval(login string, noIssue bool) bool {
	login = strings.ToLower(login)
	approval, alreadyApproved := ap.approvers[login]

	return alreadyApproved && approval.NoIssue && !noIssue
}

// AddLGTMer adds a new LGTM Approver
func (ap *Approvers) AddLGTMer(login, reference string, noIssue bool) {
	if ap.shouldNotOverrideApproval(login, noIssue) {
		return
	}
	ap.approvers[strings.ToLower(login)] = Approval{
		Login:     login,
		How:       "LGTM",
		Reference: reference,
		NoIssue:   noIssue,
	}
}

// AddApprover adds a new Approver
func (ap *Approvers) AddApprover(login, reference string, noIssue bool) {
	if ap.shouldNotOverrideApproval(login, noIssue) {
		return
	}
	ap.approvers[strings.ToLower(login)] = Approval{
		Login:     login,
		How:       "Approved",
		Reference: reference,
		NoIssue:   noIssue,
	}
}

// AddAuthorSelfApprover adds the author self approval
func (ap *Approvers) AddAuthorSelfApprover(login, reference string, noIssue bool) {
	if ap.shouldNotOverrideApproval(login, noIssue) {
		return
	}
	ap.approvers[strings.ToLower(login)] = Approval{
		Login:     login,
		How:       "Author self-approved",
		Reference: reference,
		NoIssue:   noIssue,
	}
}

// RemoveApprover removes an approver from the list.
func (ap *Approvers) RemoveApprover(login string) {
	delete(ap.approvers, strings.ToLower(login))
}

// AddAssignees adds assignees to the list
func (ap *Approvers) AddAssignees(logins ...string) {
	for _, login := range logins {
		ap.assignees.Insert(strings.ToLower(login))
	}
}

// GetCurrentApproversSet returns the set of approvers (login only, normalized to lower case)
func (ap Approvers) GetCurrentApproversSet() sets.String {
	currentApprovers := sets.NewString()

	for approver := range ap.approvers {
		currentApprovers.Insert(approver)
	}

	return currentApprovers
}

// GetCurrentApproversSetCased returns the set of approvers logins with the original cases.
func (ap Approvers) GetCurrentApproversSetCased() sets.String {
	currentApprovers := sets.NewString()

	for _, approval := range ap.approvers {
		currentApprovers.Insert(approval.Login)
	}

	return currentApprovers
}

// GetNoIssueApproversSet returns the set of "no-issue" approvers (login
// only)
func (ap Approvers) GetNoIssueApproversSet() sets.String {
	approvers := sets.NewString()

	for approver := range ap.NoIssueApprovers() {
		approvers.Insert(approver)
	}

	return approvers
}

// GetFilesApprovers returns a map from files -> list of current approvers.
func (ap Approvers) GetFilesApprovers() map[string]sets.String {
	filesApprovers := map[string]sets.String{}
	currentApprovers := ap.GetCurrentApproversSetCased()
	for fn, potentialApprovers := range ap.owners.GetApprovers() {
		// The order of parameter matters here:
		// - currentApprovers is the list of github handles that have approved
		// - potentialApprovers is the list of handles in the OWNER
		// files (lower case).
		//
		// We want to keep the syntax of the github handle
		// rather than the potential mis-cased username found in
		// the OWNERS file, that's why it's the first parameter.
		filesApprovers[fn] = IntersectSetsCase(currentApprovers, potentialApprovers)
	}

	return filesApprovers
}

// NoIssueApprovers returns the list of people who have "no-issue"
// approved the pull-request. They are included in the list iff they can
// approve one of the files.
func (ap Approvers) NoIssueApprovers() map[string]Approval {
	nia := map[string]Approval{}
	reverseMap := ap.owners.GetReverseMap(ap.owners.GetApprovers())

	for login, approver := range ap.approvers {
		if !approver.NoIssue {
			continue
		}

		if len(reverseMap[login]) == 0 {
			continue
		}

		nia[login] = approver
	}

	return nia
}

// UnapprovedFiles returns owners files that still need approval
func (ap Approvers) UnapprovedFiles() sets.String {
	unapproved := sets.NewString()
	for fn, approvers := range ap.GetFilesApprovers() {
		if len(approvers) == 0 {
			unapproved.Insert(fn)
		}
	}
	return unapproved
}

// GetFiles returns owners files that still need approval
func (ap Approvers) GetFiles(org, project, branch string) []File {
	allOwnersFiles := []File{}
	filesApprovers := ap.GetFilesApprovers()
	for _, fn := range ap.owners.GetOwnersSet().List() {
		if len(filesApprovers[fn]) == 0 {
			allOwnersFiles = append(allOwnersFiles, UnapprovedFile{
				filepath: fn,
				org:      org,
				project:  project,
				branch:   branch,
			})
		} else {
			allOwnersFiles = append(allOwnersFiles, ApprovedFile{
				filepath:  fn,
				approvers: filesApprovers[fn],
				org:       org,
				project:   project,
				branch:    branch,
			})
		}
	}

	return allOwnersFiles
}

// GetCCs gets the list of suggested approvers for a pull-request.  It
// now considers current assignees as potential approvers. Here is how
// it works:
// - We find suggested approvers from all potential approvers, but
// remove those that are not useful considering current approvers and
// assignees. This only uses leave approvers to find approvers the
// closest to the changes.
// - We find a subset of suggested approvers from current
<<<<<<< HEAD
// approvers, suggested approvers and assignees, but we remove thoses
// that are not useful considering suggestd approvers and current
=======
// approvers, suggested approvers and assignees, but we remove those
// that are not useful considering suggested approvers and current
>>>>>>> 9b110130
// approvers. This uses the full approvers list, and will result in root
// approvers to be suggested when they are assigned.
// We return the union of the two sets: suggested and suggested
// assignees.
// The goal of this second step is to only keep the assignees that are
// the most useful.
func (ap Approvers) GetCCs() []string {
	randomizedApprovers := ap.owners.GetShuffledApprovers()

	currentApprovers := ap.GetCurrentApproversSet()
	approversAndAssignees := currentApprovers.Union(ap.assignees)
	leafReverseMap := ap.owners.GetReverseMap(ap.owners.GetLeafApprovers())
	suggested := ap.owners.KeepCoveringApprovers(leafReverseMap, approversAndAssignees, randomizedApprovers)
	approversAndSuggested := currentApprovers.Union(suggested)
	everyone := approversAndSuggested.Union(ap.assignees)
	fullReverseMap := ap.owners.GetReverseMap(ap.owners.GetApprovers())
	keepAssignees := ap.owners.KeepCoveringApprovers(fullReverseMap, approversAndSuggested, everyone.List())

	return suggested.Union(keepAssignees).List()
}

// AreFilesApproved returns a bool indicating whether or not OWNERS files associated with
// the PR are approved.  If this returns true, the PR may still not be fully approved depending
// on the associated issue requirement
func (ap Approvers) AreFilesApproved() bool {
	return ap.UnapprovedFiles().Len() == 0
}

// RequirementsMet returns a bool indicating whether the PR has met all approval requirements:
// - all OWNERS files associated with the PR have been approved AND
// EITHER
// 	- the munger config is such that an issue is not required to be associated with the PR
// 	- that there is an associated issue with the PR
// 	- an OWNER has indicated that the PR is trivial enough that an issue need not be associated with the PR
func (ap Approvers) RequirementsMet() bool {
	return ap.AreFilesApproved() && (!ap.RequireIssue || ap.AssociatedIssue != 0 || len(ap.NoIssueApprovers()) != 0)
}

// IsApproved returns a bool indicating whether the PR is fully approved.
// If a human manually added the approved label, this returns true, ignoring normal approval rules.
func (ap Approvers) IsApproved() bool {
	reqsMet := ap.RequirementsMet()
	if !reqsMet && ap.ManuallyApproved() {
		return true
	}
	return reqsMet
}

// ListApprovals returns the list of approvals
func (ap Approvers) ListApprovals() []Approval {
	approvals := []Approval{}

	for _, approver := range ap.GetCurrentApproversSet().List() {
		approvals = append(approvals, ap.approvers[approver])
	}

	return approvals
}

// ListNoIssueApprovals returns the list of "no-issue" approvals
func (ap Approvers) ListNoIssueApprovals() []Approval {
	approvals := []Approval{}

	for _, approver := range ap.GetNoIssueApproversSet().List() {
		approvals = append(approvals, ap.approvers[approver])
	}

	return approvals
}

type File interface {
	String() string
}

type ApprovedFile struct {
	filepath  string
	approvers sets.String
	org       string
	project   string
	branch    string
}

type UnapprovedFile struct {
	filepath string
	org      string
	project  string
	branch   string
}

func (a ApprovedFile) String() string {
	fullOwnersPath := filepath.Join(a.filepath, ownersFileName)
	if strings.HasSuffix(a.filepath, ".md") {
		fullOwnersPath = a.filepath
	}
	link := fmt.Sprintf("https://github.com/%s/%s/blob/%s/%v", a.org, a.project, a.branch, fullOwnersPath)
	return fmt.Sprintf("- ~~[%s](%s)~~ [%v]\n", fullOwnersPath, link, strings.Join(a.approvers.List(), ","))
}

func (ua UnapprovedFile) String() string {
	fullOwnersPath := filepath.Join(ua.filepath, ownersFileName)
	if strings.HasSuffix(ua.filepath, ".md") {
		fullOwnersPath = ua.filepath
	}
	link := fmt.Sprintf("https://github.com/%s/%s/blob/%s/%v", ua.org, ua.project, ua.branch, fullOwnersPath)
	return fmt.Sprintf("- **[%s](%s)**\n", fullOwnersPath, link)
}

// GenerateTemplate takes a template, name and data, and generates
// the corresponding string.
func GenerateTemplate(templ, name string, data interface{}) (string, error) {
	buf := bytes.NewBufferString("")
	if messageTempl, err := template.New(name).Parse(templ); err != nil {
		return "", fmt.Errorf("failed to parse template for %s: %v", name, err)
	} else if err := messageTempl.Execute(buf, data); err != nil {
		return "", fmt.Errorf("failed to execute template for %s: %v", name, err)
	}
	return buf.String(), nil
}

// GetMessage returns the comment body that we want the approve plugin to display on PRs
// The comment shows:
// 	- a list of approvers files (and links) needed to get the PR approved
// 	- a list of approvers files with strikethroughs that already have an approver's approval
// 	- a suggested list of people from each OWNERS files that can fully approve the PR
// 	- how an approver can indicate their approval
// 	- how an approver can cancel their approval
func GetMessage(ap Approvers, org, project, branch string) *string {
	message, err := GenerateTemplate(`{{if (and (not .ap.RequirementsMet) (call .ap.ManuallyApproved )) }}
Approval requirements bypassed by manually added approval.

{{end -}}
This pull-request has been approved by:{{range $index, $approval := .ap.ListApprovals}}{{if $index}}, {{else}} {{end}}{{$approval}}{{end}}

{{- if (and (not .ap.AreFilesApproved) (not (call .ap.ManuallyApproved))) }}
To fully approve this pull request, please assign additional approvers.
We suggest the following additional approver{{if ne 1 (len .ap.GetCCs)}}s{{end}}: {{range $index, $cc := .ap.GetCCs}}{{if $index}}, {{end}}**{{$cc}}**{{end}}

If they are not already assigned, you can assign the PR to them by writing `+"`/assign {{range $index, $cc := .ap.GetCCs}}{{if $index}} {{end}}@{{$cc}}{{end}}`"+` in a comment when ready.
{{- end}}

{{if not .ap.RequireIssue -}}
{{else if .ap.AssociatedIssue -}}
Associated issue: *#{{.ap.AssociatedIssue}}*

{{ else if len .ap.NoIssueApprovers -}}
Associated issue requirement bypassed by:{{range $index, $approval := .ap.ListNoIssueApprovals}}{{if $index}}, {{else}} {{end}}{{$approval}}{{end}}

{{ else if call .ap.ManuallyApproved -}}
*No associated issue*. Requirement bypassed by manually added approval.

{{ else -}}
*No associated issue*. Update pull-request body to add a reference to an issue, or get approval with `+"`/approve no-issue`"+`

{{ end -}}

The full list of commands accepted by this bot can be found [here](https://go.k8s.io/bot-commands).

The pull request process is described [here](https://git.k8s.io/community/contributors/guide/owners.md#the-code-review-process)

<details {{if (and (not .ap.AreFilesApproved) (not (call .ap.ManuallyApproved))) }}open{{end}}>
Needs approval from an approver in each of these files:

{{range .ap.GetFiles .org .project .branch}}{{.}}{{end}}
Approvers can indicate their approval by writing `+"`/approve`"+` in a comment
Approvers can cancel approval by writing `+"`/approve cancel`"+` in a comment
</details>`, "message", map[string]interface{}{"ap": ap, "org": org, "project": project, "branch": branch})
	if err != nil {
		ap.owners.log.WithError(err).Errorf("Error generating message.")
		return nil
	}
	message += getGubernatorMetadata(ap.GetCCs())

	title, err := GenerateTemplate("This PR is **{{if not .IsApproved}}NOT {{end}}APPROVED**", "title", ap)
	if err != nil {
		ap.owners.log.WithError(err).Errorf("Error generating title.")
		return nil
	}

	return notification(ApprovalNotificationName, title, message)
}

func notification(name, arguments, context string) *string {
	str := "[" + strings.ToUpper(name) + "]"

	args := strings.TrimSpace(arguments)
	if args != "" {
		str += " " + args
	}

	ctx := strings.TrimSpace(context)
	if ctx != "" {
		str += "\n\n" + ctx
	}

	return &str
}

// getGubernatorMetadata returns a JSON string with machine-readable information about approvers.
// This MUST be kept in sync with gubernator/github/classifier.py, particularly get_approvers.
func getGubernatorMetadata(toBeAssigned []string) string {
	bytes, err := json.Marshal(map[string][]string{"approvers": toBeAssigned})
	if err == nil {
		return fmt.Sprintf("\n<!-- META=%s -->", bytes)
	}
	return ""
}<|MERGE_RESOLUTION|>--- conflicted
+++ resolved
@@ -448,13 +448,8 @@
 // assignees. This only uses leave approvers to find approvers the
 // closest to the changes.
 // - We find a subset of suggested approvers from current
-<<<<<<< HEAD
-// approvers, suggested approvers and assignees, but we remove thoses
-// that are not useful considering suggestd approvers and current
-=======
 // approvers, suggested approvers and assignees, but we remove those
 // that are not useful considering suggested approvers and current
->>>>>>> 9b110130
 // approvers. This uses the full approvers list, and will result in root
 // approvers to be suggested when they are assigned.
 // We return the union of the two sets: suggested and suggested
