# Copyright 2017 The Kubernetes Authors.
#
# Licensed under the Apache License, Version 2.0 (the "License");
# you may not use this file except in compliance with the License.
# You may obtain a copy of the License at
#
#     http://www.apache.org/licenses/LICENSE-2.0
#
# Unless required by applicable law or agreed to in writing, software
# distributed under the License is distributed on an "AS IS" BASIS,
# WITHOUT WARRANTIES OR CONDITIONS OF ANY KIND, either express or implied.
# See the License for the specific language governing permissions and
# limitations under the License.

<<<<<<< HEAD
FROM gcr.io/k8s-testimages/kubekins-e2e:v20170913-ed4994ba
LABEL maintainer="beacham@google.com"
=======
FROM gcr.io/k8s-testimages/kubekins-e2e:v20171018-fb8014bc-master
MAINTAINER beacham@google.com
>>>>>>> 6246863d

RUN apt-get update && apt-get install -y \
    build-essential \
    pkg-config \
    unzip \
    bash-completion \
    git \
    wget && \
    apt-get clean

ENV TERRAFORM_VERSION=0.9.4 \
    KUBERNETES_PROVIDER=kubernetes-anywhere \
    KUBECTL_VERSION=1.6.4 \
    PATH=/usr/local/bin:${PATH}

# Add kubernetes-anywhere dependencies: jsonnet, terraform, kubectl
RUN cd /tmp && \
    git clone https://github.com/google/jsonnet.git && \
    ( cd jsonnet && \
      make jsonnet && \
      cp jsonnet /bin \
    ) && \
    rm -rf /tmp/jsonnet

RUN mkdir -p /tmp/terraform/ && \
    ( cd /tmp/terraform && \
      wget https://releases.hashicorp.com/terraform/${TERRAFORM_VERSION}/terraform_${TERRAFORM_VERSION}_linux_amd64.zip && \
      unzip terraform_${TERRAFORM_VERSION}_linux_amd64.zip -d /bin \
    ) && \
    rm -rf /tmp/terraform

# TODO(pipejakob): Instead of fetching a specific precompiled version, get
# kubernetes-anywhere to use the kubectl built as part of this job.
RUN wget https://storage.googleapis.com/kubernetes-release/release/v${KUBECTL_VERSION}/bin/linux/amd64/kubectl -O /usr/local/bin/kubectl && \
    chmod +x /usr/local/bin/kubectl

WORKDIR /workspace
ADD runner /
ENTRYPOINT ["/bin/bash", "/runner"]<|MERGE_RESOLUTION|>--- conflicted
+++ resolved
@@ -12,13 +12,8 @@
 # See the License for the specific language governing permissions and
 # limitations under the License.
 
-<<<<<<< HEAD
-FROM gcr.io/k8s-testimages/kubekins-e2e:v20170913-ed4994ba
-LABEL maintainer="beacham@google.com"
-=======
 FROM gcr.io/k8s-testimages/kubekins-e2e:v20171018-fb8014bc-master
-MAINTAINER beacham@google.com
->>>>>>> 6246863d
+LABEL maintainer "beacham@google.com"
 
 RUN apt-get update && apt-get install -y \
     build-essential \
